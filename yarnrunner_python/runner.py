from typing import Any, Dict, List, Optional, Union

import csv
import re
from warnings import warn
from google.protobuf import json_format
from .yarn_spinner_pb2 import Program as YarnProgram, Instruction  # type: ignore
from .vm_std_lib import functions as std_lib_functions


class YarnRunner(object):
    def __init__(
        self,
        compiled_yarn_f = None,
        names_csv_f = None,
        autostart=True,
        enable_tracing=False,
        visits: Optional[Dict[str, int]] = None,
        variables: Dict[str, Any] = None,
        current_node: str = None,
        command_handlers: Dict[str, Any] = None,
        line_buffer: List[str] = None,
        option_buffer: List[Dict[str, Union[int, str]]] = None,
        vm_data_stack: Optional[List[Union[str, float, bool, None]]] = None,
        vm_instruction_stack: Optional[
            List[Instruction]
        ] = None,  # TODO: what is the correct type here?
        program_counter: int = 0,
        compiled_yarn = None,
        string_lookup_table = None
    ) -> None:
        assert bool(compiled_yarn) != bool(compiled_yarn_f)
        self._compiled_yarn = YarnProgram()
        if compiled_yarn_f:
            self._compiled_yarn_f = compiled_yarn_f  # not ideal to store entire input file, but would need to refactor method signature otherwise
            self._compiled_yarn.ParseFromString(compiled_yarn_f.read())
        else:
            json_format.ParseDict(compiled_yarn, self._compiled_yarn)

        # assert bool(string_lookup_table) != bool(names_csv_f)
        if names_csv_f:
            self._names_csv = csv.DictReader(names_csv_f)
            self.__construct_string_lookup_table()
        elif string_lookup_table:
            self.string_lookup_table = string_lookup_table
        else:
            self.string_lookup_table = {}
        self._enable_tracing = enable_tracing

        self.visits = (
            visits if visits else {key: 0 for key in self._compiled_yarn.nodes.keys()}
        )
        self.variables = variables if variables else {}
        self.current_node = current_node
        self._command_handlers = command_handlers if command_handlers else {}
        self._line_buffer = line_buffer if line_buffer else []
        self._option_buffer = option_buffer if option_buffer else []
        self._vm_data_stack = vm_data_stack if vm_data_stack else ["Start"]
        self._vm_instruction_stack = (
            [json_format.Parse(i, Instruction()) for i in vm_instruction_stack]
            if vm_instruction_stack
            else [Instruction(opcode=Instruction.OpCode.RUN_NODE)]
        )
        self._program_counter = program_counter
        self.paused = True
        self.finished = (
            len(self._vm_instruction_stack) != 0
            and self._vm_instruction_stack[-1].opcode == Instruction.OpCode.STOP
        )

        self._autostart = autostart
        if autostart:
            self.resume()

    def __repr__(self):
        params = [
            "enable_tracing",
            "visits",
            "variables",
            "current_node",
            "line_buffer",
            "option_buffer",
            "vm_data_stack",
        ]

        pairs = {
            k: repr(self.__getattribute__(k))
            for k in params
            if k in self.__dict__ and self.__getattribute__(k)
        }
        pairs.update(
            {
                k: repr(self.__getattribute__(f"_{k}"))
                for k in params
                if f"_{k}" in self.__dict__ and self.__getattribute__(f"_{k}")
            }
        )

        # self._command_handlers done separately because values are symbols (function names that might be absent from local context)
        comms = ", ".join(f"'{k}': {v.__name__}" for k, v in self._command_handlers.items())
        if comms:
            pairs.update({"_command_handlers": f"{{{comms}}}"})

        args = ", ".join(f"{k}={v}" for k, v in pairs.items())
<<<<<<< HEAD

        ins = ""
        if self._vm_instruction_stack:
            ins = f"""vm_instruction_stack={[json_format.MessageToJson(i) for i in self._vm_instruction_stack]}"""

        yarn = f"compiled_yarn={json_format.MessageToJson(self._compiled_yarn)}"

        lookup_table = f"string_lookup_table={self.string_lookup_table}"

=======
        
>>>>>>> 6232731b
        return (
            f"""YarnRunner({yarn}, {lookup_table}, autostart={self._autostart}"""
            + f"""{", " + args if args else ""}"""
            + f"""{", " + ins if ins else ""}"""
            + ")"
        )

    def __construct_string_lookup_table(self):
        self.string_lookup_table = dict()
        for entry in self._names_csv:
            self.string_lookup_table[entry["id"]] = entry

    def resume(self):
        # confirm there's a string to jump to
        if len(self._vm_data_stack) < 1 or type(self._vm_data_stack[0]) != str:
            raise Exception(
                "Attempted to resume play from selecting an option, but no option has been selected.")

        self.paused = False
        self.__process_instruction()

    def __lookup_string(self, string_key) -> str:
        if string_key not in self.string_lookup_table:
            raise Exception(
                f"{string_key} is not a key in the string lookup table.")
        else:
            return self.string_lookup_table[string_key]["text"]

    def __find_label(self, label_key):
        labels = self._compiled_yarn.nodes[self.current_node].labels
        if label_key in labels:
            return labels[label_key]
        else:
            raise Exception(
                f"The current node `{self.current_node}` does not have a label named `{label_key}")

    def __find_expressions(self, operand):
        # TODO: implement this functionality
        if int(operand.float_value) != 0:
            raise Exception(
                f"Yarn stories with interpolated inline expressions are not yet supported.")

    def __debug_log(self, msg, **kwargs):
        if self._enable_tracing:
            print(msg, **kwargs)

    def debug_vm(self):
        print(f"VM paused: {self.paused}")
        print(f"VM finished: {self.finished}")
        self.debug_vm_instruction_stack()
        print("The current VM data stack is:")
        print(self._vm_data_stack)
        self.debug_variables()

    def debug_variables(self):
        print("The current variables stored are:")
        print(self.variables)

    def debug_vm_instruction_stack(self):
        print(f"The current node is: {self.current_node}")
        print("The current VM instruction stack is:")
        for (idx, instruction) in enumerate(self._vm_instruction_stack):
            arrow = "-->" if idx == self._program_counter else "   "
            print(
                f"{arrow} {idx}: {Instruction.OpCode.Name(instruction.opcode)}(", end='')
            print(*list(map(lambda o: o.string_value or o.float_value,
                  instruction.operands)), sep=", ", end=")\n")
        print("The current labels are:")
        print(self._compiled_yarn.nodes[self.current_node].labels)

    def debug_program_proto(self):
        print("The protobuf representation of the current program is:")
        print(self._compiled_yarn)

    ##### Public functions to surface via API below here #####

    def get_line(self):
        return self._line_buffer.pop(0)

    def print_line(self):
        print(self.get_line())

    def has_line(self):
        return len(self._line_buffer) > 0

    def get_lines(self):
        lines = self._line_buffer
        self._line_buffer = []
        return lines

    def print_all_lines(self):
        lines = self.get_lines()
        for line in lines:
            print(line)

    def get_choices(self):
        return self._option_buffer

    def choose(self, index):
        choice = self._option_buffer[index]
        self._option_buffer = []
        self._vm_data_stack.insert(0, choice["choice"])
        self.resume()

    def add_command_handler(self, command, fn):
        self._command_handlers[command] = fn

    ##### OpCode Implementations below here #####

    def __jump_to(self, instruction):
        self.__debug_log(
            f"__jump_to: Jump from {self._program_counter} ", end='')
        self._program_counter = self.__find_label(
            instruction.operands[0].string_value)
        self.__debug_log(f"to {self._program_counter}")

    def __jump(self, _instruction):
        if len(self._vm_data_stack) < 1 or type(self._vm_data_stack[0]) != str:
            raise Exception(
                "The JUMP opcode requires a string to be on the top of the stack. A string is not currently present.")

        self._program_counter = self.__find_label(
            self._vm_data_stack[0]
        )

    def __go_to_node(self, node_key):
        # print(f"Go from {self.current_node} to node {node_key}")
        if node_key not in self._compiled_yarn.nodes.keys():
            raise Exception(
                f"{node_key} is not a valid node in this Yarn story.")

        self.current_node = node_key
        self.visits[node_key] += 1
        self.__debug_log(
            f"__go_to_node: visits[{node_key}] = {self.visits[node_key]}")
        self._vm_instruction_stack = (
            self._compiled_yarn.nodes[node_key].instructions)
        self._program_counter = 0
        self.__process_instruction()

    def __run_line(self, instruction):
        string_key = instruction.operands[0].string_value

        # if this instruction has a second operand, it's the number of expressions
        # on the line that need to be evaluated.
        if len(instruction.operands) > 1:
            line_substitutions = self.__find_expressions(
                instruction.operands[1])
            # TODO: implement substitutions

        self._line_buffer.append(self.__lookup_string(string_key))

    def __run_command(self, instruction):
        command, * \
            args = instruction.operands[0].string_value.strip().split(" ")

        if command not in self._command_handlers.keys():
            warn(
                f"Command '{command}' does not have a registered command handler.")
        else:
            # if this instruction has a second operand, it's the number of expressions
            # on the line that need to be evaluated.
            if len(instruction.operands) > 1:
                line_substitutions = self.__find_expressions(
                    instruction.operands[1])
                # TODO: implement substitutions

            # TODO: maybe do some argument type parsing later
            self._command_handlers[command](*args)

    def __add_option(self, instruction) -> None:
        title_string_key = instruction.operands[0].string_value
        choice_path = instruction.operands[1].string_value

        # if this instruction has a second operand, it's the number of expressions
        # on the line that need to be evaluated.
        if len(instruction.operands) > 2:
            line_substitutions = self.__find_expressions(
                instruction.operands[2])
            # TODO: implement substitutions

        self._option_buffer.append({
            'index': len(self._option_buffer),
            'text': self.__lookup_string(title_string_key),
            'choice': choice_path
        })

    def __show_options(self, _instruction):
        self.paused = True

    def __push_string(self, instruction):
        self._vm_data_stack.insert(0, instruction.operands[0].string_value)

    def __push_float(self, instruction):
        self._vm_data_stack.insert(0, instruction.operands[0].float_value)

    def __push_bool(self, instruction):
        self._vm_data_stack.insert(0, instruction.operands[0].bool_value)

    def __push_null(self, _instruction):
        self._vm_data_stack.insert(0, None)

    def __jump_if_false(self, instruction):
        if self._vm_data_stack[0] == False:
            self.__jump_to(instruction)

    def __pop(self, _instruction):
        self._vm_data_stack.pop(0)

    def __call_func(self, instruction):
        function_name = instruction.operands[0].string_value
        if function_name not in std_lib_functions:
            raise Exception(
                f"The internal function `{function_name}` is not implemented in this Yarn runtime.")

        expected_params, fn = std_lib_functions[function_name]
        actual_params = int(self._vm_data_stack.pop(0))

        if expected_params != actual_params:
            raise Exception(
                f"The internal function `{function_name} expects {expected_params} parameters but received {actual_params} parameters")

        params = []
        while expected_params > 0:
            params.insert(0, self._vm_data_stack.pop(0))
            expected_params -= 1

        # invoke the function
        ret = fn(params)

        # Store the return value on the stack
        self._vm_data_stack.insert(0, ret)

    def __push_variable(self, instruction):
        variable_name = instruction.operands[0].string_value

        match = re.search(r"\$visits_([a-zA-Z\_0-9]+)", variable_name)
        if match:
            node_name = match.group(1)
            visits_lookup = {node_key.replace(".", "_"): v for (
                node_key, v) in self.visits.items()}

            if node_name not in visits_lookup:
                visits = 0
            else:
                visits = visits_lookup[node_name]
            self._vm_data_stack.insert(0, visits)
            return

        if variable_name not in self.variables:
            raise Exception(f"Variable {variable_name} has not been set.")

        self._vm_data_stack.insert(
            0, self.variables[variable_name])

    def __store_variable(self, instruction):
        self.variables[instruction.operands[0].string_value] = self._vm_data_stack[0]

    def __stop(self, _instruction):
        self.finished = True

    def __run_node(self, instruction):
        # FIXME: this is not to spec, but it's how the yarn compiler generates this opcode
        # if this opcode has a string operand, use that instead
        if (len(instruction.operands) > 0):
            node_key = instruction.operands[0].string_value
        # confirm there's a string to jump to
        else:
            if len(self._vm_data_stack) < 1 or type(self._vm_data_stack[0]) != str:
                raise Exception(
                    "The RUN_NODE opcode requires a string to be on the top of the stack. A string is not currently present.")
            else:
                node_key = self._vm_data_stack.pop(0)

        self.__go_to_node(node_key)

    def __process_instruction(self):
        if len(self._vm_instruction_stack) < 1:
            raise Exception(
                "The VM instruction stack is empty. No more instructions can be processed.")

        if self._program_counter > len(self._vm_instruction_stack) - 1:
            raise Exception(
                "The program counter has reached the end of the instruction stack without encountering a STOP opcode.")

        instruction = self._vm_instruction_stack[self._program_counter]

        opcode_functions = {
            Instruction.OpCode.JUMP_TO: self.__jump_to,
            Instruction.OpCode.JUMP: self.__jump,
            Instruction.OpCode.RUN_LINE: self.__run_line,
            Instruction.OpCode.RUN_COMMAND: self.__run_command,
            Instruction.OpCode.ADD_OPTION: self.__add_option,
            Instruction.OpCode.SHOW_OPTIONS: self.__show_options,
            Instruction.OpCode.PUSH_STRING: self.__push_string,
            Instruction.OpCode.PUSH_FLOAT: self.__push_float,
            Instruction.OpCode.PUSH_BOOL: self.__push_bool,
            Instruction.OpCode.PUSH_NULL: self.__push_null,
            Instruction.OpCode.JUMP_IF_FALSE: self.__jump_if_false,
            Instruction.OpCode.POP: self.__pop,
            Instruction.OpCode.CALL_FUNC: self.__call_func,
            Instruction.OpCode.PUSH_VARIABLE: self.__push_variable,
            Instruction.OpCode.STORE_VARIABLE: self.__store_variable,
            Instruction.OpCode.STOP: self.__stop,
            Instruction.OpCode.RUN_NODE: self.__run_node,
        }

        self._program_counter += 1

        if instruction.opcode not in opcode_functions:
            if (len(instruction.operands) > 0):
                print(instruction.operands)
            raise Exception(
                f"OpCode {Instruction.OpCode.Name(instruction.opcode)} is not yet implemented")

        opcode_functions[instruction.opcode](instruction)

        if not self.paused and not self.finished:
            self.__process_instruction()<|MERGE_RESOLUTION|>--- conflicted
+++ resolved
@@ -78,6 +78,7 @@
             "visits",
             "variables",
             "current_node",
+            "command_handlers",
             "line_buffer",
             "option_buffer",
             "vm_data_stack",
@@ -95,14 +96,7 @@
                 if f"_{k}" in self.__dict__ and self.__getattribute__(f"_{k}")
             }
         )
-
-        # self._command_handlers done separately because values are symbols (function names that might be absent from local context)
-        comms = ", ".join(f"'{k}': {v.__name__}" for k, v in self._command_handlers.items())
-        if comms:
-            pairs.update({"_command_handlers": f"{{{comms}}}"})
-
         args = ", ".join(f"{k}={v}" for k, v in pairs.items())
-<<<<<<< HEAD
 
         ins = ""
         if self._vm_instruction_stack:
@@ -112,9 +106,6 @@
 
         lookup_table = f"string_lookup_table={self.string_lookup_table}"
 
-=======
-        
->>>>>>> 6232731b
         return (
             f"""YarnRunner({yarn}, {lookup_table}, autostart={self._autostart}"""
             + f"""{", " + args if args else ""}"""
@@ -124,6 +115,7 @@
 
     def __construct_string_lookup_table(self):
         self.string_lookup_table = dict()
+
         for entry in self._names_csv:
             self.string_lookup_table[entry["id"]] = entry
 
