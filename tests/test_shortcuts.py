--- conflicted
+++ resolved
@@ -117,22 +117,4 @@
     assert "This is the last line." == runner2.get_line()
     assert not runner2.has_line()
     assert runner2.finished
-    assert runner2.current_node == 'Start'
-<<<<<<< HEAD
-=======
-
-
-def test_init_repr():
-    assert (
-        repr(runner1)
-        == f"""YarnRunner(open("{compiled_yarn_fname1}", "rb"), open("{names_csv_fname1}"), autostart=True, visits={{'Start': 1}}, current_node='Start')"""
-    )
-
-    result = repr(
-        YarnRunner(compiled_yarn_f1, names_csv_f1, autostart=False, visits={"Start": 5})
-    )
-    assert (
-        result
-        == f"""YarnRunner(open("{compiled_yarn_fname1}", "rb"), open("{names_csv_fname1}"), autostart=False, visits={{'Start': 5}})"""
-    )
->>>>>>> 6232731b
+    assert runner2.current_node == 'Start'